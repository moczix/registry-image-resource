package main

import (
<<<<<<< HEAD
	"encoding/json"
	"fmt"
	"log"
	"os"
	"path/filepath"
	"strings"

	"github.com/Masterminds/semver/v3"
	resource "github.com/concourse/registry-image-resource"
=======
	"github.com/concourse/registry-image-resource/commands"
>>>>>>> e3e3729d
	"github.com/fatih/color"
	"github.com/sirupsen/logrus"
	"os"
)

func main() {
	color.NoColor = false

<<<<<<< HEAD
	var req resource.OutRequest
	decoder := json.NewDecoder(os.Stdin)
	decoder.DisallowUnknownFields()
	err := decoder.Decode(&req)
	if err != nil {
		logrus.Errorf("invalid payload: %s", err)
		os.Exit(1)
		return
	}

	if req.Source.Debug {
		logrus.SetLevel(logrus.DebugLevel)
	}

	if len(os.Args) < 2 {
		logrus.Errorf("destination path not specified")
		os.Exit(1)
		return
	}

	src := os.Args[1]

	if req.Source.AwsAccessKeyId != "" && req.Source.AwsSecretAccessKey != "" && req.Source.AwsRegion != "" {
		if !req.Source.AuthenticateToECR() {
			os.Exit(1)
			return
		}
	}

	tagsToPush := []name.Tag{}

	repo, err := name.NewRepository(req.Source.Repository)
	if err != nil {
		logrus.Errorf("could not resolve repository: %s", err)
		os.Exit(1)
		return
	}

	if req.Source.Tag != "" {
		tagsToPush = append(tagsToPush, repo.Tag(req.Source.Tag.String()))
	}

	if req.Params.Version != "" {
		ver, err := semver.NewVersion(req.Params.Version)
		if err != nil {
			if err == semver.ErrInvalidSemVer {
				logrus.Errorf("invalid semantic version: %q", req.Params.Version)
				os.Exit(1)
			}

			logrus.Errorf("failed to parse version: %s", err)
			os.Exit(1)
		}

		// vito: subtle gotcha here - if someone passes the version as v1.2.3, the
		// 'v' will be stripped, as *semver.Version parses it but does not preserve
		// it in .String().
		//
		// we could call .Original(), of course, but it seems common practice to
		// *not* have the v prefix in Docker image tags, so it might be better to
		// just enforce it until someone complains enough; it seems more likely to
		// be an accident than a legacy practice that must be preserved.
		//
		// if that's the person reading this: sorry! PR welcome! (maybe we should
		// add tag_prefix:?)
		tag := ver.String()
		if req.Source.Variant != "" {
			tag += "-" + req.Source.Variant
		}

		tagsToPush = append(tagsToPush, repo.Tag(tag))
	}

	additionalTags, err := req.Params.ParseAdditionalTags(src)
	if err != nil {
		logrus.Errorf("could not parse additional tags: %s", err)
		os.Exit(1)
		return
	}

	for _, tagName := range additionalTags {
		tag, err := name.NewTag(fmt.Sprintf("%s:%s", req.Source.Repository, tagName))
		if err != nil {
			logrus.Errorf("could not resolve repository/tag reference: %s", err)
			os.Exit(1)
			return
		}

		tagsToPush = append(tagsToPush, tag)
	}

	if len(tagsToPush) == 0 {
		logrus.Errorf("no tag specified - need either 'version:' in params or 'tag:' in source")
		os.Exit(1)
		return
	}

	imagePath := filepath.Join(src, req.Params.Image)
	matches, err := filepath.Glob(imagePath)
	if err != nil {
		logrus.Errorf("failed to glob path '%s': %s", req.Params.Image, err)
		os.Exit(1)
		return
	}
	if len(matches) == 0 {
		logrus.Errorf("no files match glob '%s'", req.Params.Image)
		os.Exit(1)
		return
	}
	if len(matches) > 1 {
		logrus.Errorf("too many files match glob '%s'", req.Params.Image)
		os.Exit(1)
		return
	}

	img, err := tarball.ImageFromPath(matches[0], nil)
	if err != nil {
		logrus.Errorf("could not load image from path '%s': %s", req.Params.Image, err)
		os.Exit(1)
		return
	}
=======
	command := commands.NewOut(
		os.Stdin,
		os.Stderr,
		os.Stdout,
		os.Args,
	)
>>>>>>> e3e3729d

	err := command.Execute()
	if err != nil {
		logrus.Errorf("%s", err)
		os.Exit(1)
<<<<<<< HEAD
		return
	}

	err = resource.RetryOnRateLimit(func() error {
		return put(req, img, tagsToPush)
	})
	if err != nil {
		logrus.Errorf("pushing image failed: %s", err)
		os.Exit(1)
		return
	}

	pushedTags := []string{}
	for _, tag := range tagsToPush {
		pushedTags = append(pushedTags, tag.TagStr())
	}

	json.NewEncoder(os.Stdout).Encode(resource.OutResponse{
		Version: resource.Version{
			Tag:    tagsToPush[0].TagStr(),
			Digest: digest.String(),
		},
		Metadata: append(req.Source.Metadata(), resource.MetadataField{
			Name:  "tags",
			Value: strings.Join(pushedTags, " "),
		}),
	})
}

func put(req resource.OutRequest, img v1.Image, tags []name.Tag) error {
	auth := &authn.Basic{
		Username: req.Source.Username,
		Password: req.Source.Password,
	}

	var notaryConfigDir string
	var err error
	if req.Source.ContentTrust != nil {
		notaryConfigDir, err = req.Source.ContentTrust.PrepareConfigDir()
		if err != nil {
			return fmt.Errorf("prepare notary-config-dir: %w", err)
		}
	}

	for _, tag := range tags {
		logrus.Infof("pushing to tag %s", tag.Identifier())

		err = remote.Write(tag, img, remote.WithAuth(auth))
		if err != nil {
			return fmt.Errorf("tag image: %w", err)
		}

		logrus.Info("pushed")

		if notaryConfigDir != "" {
			trustedRepo, err := gcr.NewTrustedGcrRepository(notaryConfigDir, tag, auth)
			if err != nil {
				return fmt.Errorf("create TrustedGcrRepository: %w", err)
			}

			logrus.Info("signing image")

			err = trustedRepo.SignImage(img)
			if err != nil {
				logrus.Errorf("failed to sign image: %s", err)
			}
		}
	}

	return nil
=======
	}
>>>>>>> e3e3729d
}<|MERGE_RESOLUTION|>--- conflicted
+++ resolved
@@ -1,234 +1,26 @@
 package main
 
 import (
-<<<<<<< HEAD
-	"encoding/json"
-	"fmt"
-	"log"
 	"os"
-	"path/filepath"
-	"strings"
 
-	"github.com/Masterminds/semver/v3"
-	resource "github.com/concourse/registry-image-resource"
-=======
 	"github.com/concourse/registry-image-resource/commands"
->>>>>>> e3e3729d
 	"github.com/fatih/color"
 	"github.com/sirupsen/logrus"
-	"os"
 )
 
 func main() {
 	color.NoColor = false
 
-<<<<<<< HEAD
-	var req resource.OutRequest
-	decoder := json.NewDecoder(os.Stdin)
-	decoder.DisallowUnknownFields()
-	err := decoder.Decode(&req)
-	if err != nil {
-		logrus.Errorf("invalid payload: %s", err)
-		os.Exit(1)
-		return
-	}
-
-	if req.Source.Debug {
-		logrus.SetLevel(logrus.DebugLevel)
-	}
-
-	if len(os.Args) < 2 {
-		logrus.Errorf("destination path not specified")
-		os.Exit(1)
-		return
-	}
-
-	src := os.Args[1]
-
-	if req.Source.AwsAccessKeyId != "" && req.Source.AwsSecretAccessKey != "" && req.Source.AwsRegion != "" {
-		if !req.Source.AuthenticateToECR() {
-			os.Exit(1)
-			return
-		}
-	}
-
-	tagsToPush := []name.Tag{}
-
-	repo, err := name.NewRepository(req.Source.Repository)
-	if err != nil {
-		logrus.Errorf("could not resolve repository: %s", err)
-		os.Exit(1)
-		return
-	}
-
-	if req.Source.Tag != "" {
-		tagsToPush = append(tagsToPush, repo.Tag(req.Source.Tag.String()))
-	}
-
-	if req.Params.Version != "" {
-		ver, err := semver.NewVersion(req.Params.Version)
-		if err != nil {
-			if err == semver.ErrInvalidSemVer {
-				logrus.Errorf("invalid semantic version: %q", req.Params.Version)
-				os.Exit(1)
-			}
-
-			logrus.Errorf("failed to parse version: %s", err)
-			os.Exit(1)
-		}
-
-		// vito: subtle gotcha here - if someone passes the version as v1.2.3, the
-		// 'v' will be stripped, as *semver.Version parses it but does not preserve
-		// it in .String().
-		//
-		// we could call .Original(), of course, but it seems common practice to
-		// *not* have the v prefix in Docker image tags, so it might be better to
-		// just enforce it until someone complains enough; it seems more likely to
-		// be an accident than a legacy practice that must be preserved.
-		//
-		// if that's the person reading this: sorry! PR welcome! (maybe we should
-		// add tag_prefix:?)
-		tag := ver.String()
-		if req.Source.Variant != "" {
-			tag += "-" + req.Source.Variant
-		}
-
-		tagsToPush = append(tagsToPush, repo.Tag(tag))
-	}
-
-	additionalTags, err := req.Params.ParseAdditionalTags(src)
-	if err != nil {
-		logrus.Errorf("could not parse additional tags: %s", err)
-		os.Exit(1)
-		return
-	}
-
-	for _, tagName := range additionalTags {
-		tag, err := name.NewTag(fmt.Sprintf("%s:%s", req.Source.Repository, tagName))
-		if err != nil {
-			logrus.Errorf("could not resolve repository/tag reference: %s", err)
-			os.Exit(1)
-			return
-		}
-
-		tagsToPush = append(tagsToPush, tag)
-	}
-
-	if len(tagsToPush) == 0 {
-		logrus.Errorf("no tag specified - need either 'version:' in params or 'tag:' in source")
-		os.Exit(1)
-		return
-	}
-
-	imagePath := filepath.Join(src, req.Params.Image)
-	matches, err := filepath.Glob(imagePath)
-	if err != nil {
-		logrus.Errorf("failed to glob path '%s': %s", req.Params.Image, err)
-		os.Exit(1)
-		return
-	}
-	if len(matches) == 0 {
-		logrus.Errorf("no files match glob '%s'", req.Params.Image)
-		os.Exit(1)
-		return
-	}
-	if len(matches) > 1 {
-		logrus.Errorf("too many files match glob '%s'", req.Params.Image)
-		os.Exit(1)
-		return
-	}
-
-	img, err := tarball.ImageFromPath(matches[0], nil)
-	if err != nil {
-		logrus.Errorf("could not load image from path '%s': %s", req.Params.Image, err)
-		os.Exit(1)
-		return
-	}
-=======
 	command := commands.NewOut(
 		os.Stdin,
 		os.Stderr,
 		os.Stdout,
 		os.Args,
 	)
->>>>>>> e3e3729d
 
 	err := command.Execute()
 	if err != nil {
 		logrus.Errorf("%s", err)
 		os.Exit(1)
-<<<<<<< HEAD
-		return
 	}
-
-	err = resource.RetryOnRateLimit(func() error {
-		return put(req, img, tagsToPush)
-	})
-	if err != nil {
-		logrus.Errorf("pushing image failed: %s", err)
-		os.Exit(1)
-		return
-	}
-
-	pushedTags := []string{}
-	for _, tag := range tagsToPush {
-		pushedTags = append(pushedTags, tag.TagStr())
-	}
-
-	json.NewEncoder(os.Stdout).Encode(resource.OutResponse{
-		Version: resource.Version{
-			Tag:    tagsToPush[0].TagStr(),
-			Digest: digest.String(),
-		},
-		Metadata: append(req.Source.Metadata(), resource.MetadataField{
-			Name:  "tags",
-			Value: strings.Join(pushedTags, " "),
-		}),
-	})
-}
-
-func put(req resource.OutRequest, img v1.Image, tags []name.Tag) error {
-	auth := &authn.Basic{
-		Username: req.Source.Username,
-		Password: req.Source.Password,
-	}
-
-	var notaryConfigDir string
-	var err error
-	if req.Source.ContentTrust != nil {
-		notaryConfigDir, err = req.Source.ContentTrust.PrepareConfigDir()
-		if err != nil {
-			return fmt.Errorf("prepare notary-config-dir: %w", err)
-		}
-	}
-
-	for _, tag := range tags {
-		logrus.Infof("pushing to tag %s", tag.Identifier())
-
-		err = remote.Write(tag, img, remote.WithAuth(auth))
-		if err != nil {
-			return fmt.Errorf("tag image: %w", err)
-		}
-
-		logrus.Info("pushed")
-
-		if notaryConfigDir != "" {
-			trustedRepo, err := gcr.NewTrustedGcrRepository(notaryConfigDir, tag, auth)
-			if err != nil {
-				return fmt.Errorf("create TrustedGcrRepository: %w", err)
-			}
-
-			logrus.Info("signing image")
-
-			err = trustedRepo.SignImage(img)
-			if err != nil {
-				logrus.Errorf("failed to sign image: %s", err)
-			}
-		}
-	}
-
-	return nil
-=======
-	}
->>>>>>> e3e3729d
 }